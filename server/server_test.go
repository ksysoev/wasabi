package server

import (
	"context"
	"crypto/tls"
	"errors"
	"fmt"
	"net/http"
<<<<<<< HEAD
	"reflect"
=======
	"os"
>>>>>>> 48d07862
	"testing"
	"time"

	_ "net/http/pprof" //nolint:gosec // pprof is used for testing profile endpoint

	"github.com/ksysoev/wasabi/mocks"
)

type testCtxKey string

func TestNewServer(t *testing.T) {
	addr := ":8080"
	server := NewServer(addr, DefaultServerConfig)

	if server.addr != addr {
		t.Errorf("Expected port %s, but got %s", addr, server.addr)
	}

	if len(server.channels) != 0 {
		t.Errorf("Expected empty channels slice, but got %d channels", len(server.channels))
	}

	if server.mutex == nil {
		t.Error("Expected non-nil mutex")
	}

	server = NewServer("", DefaultServerConfig)

	if server.addr != ":http" {
		t.Errorf("Expected default port :http, but got %s", server.addr)
	}
}
func TestServer_AddChannel(t *testing.T) {
	// Create a new Server instance
	server := NewServer(":0", DefaultServerConfig)

	// Create a new channel
	channel := mocks.NewMockChannel(t)
	channel.EXPECT().Path().Return("test")

	// Add the channel to the server
	server.AddChannel(channel)

	// Check if the channel was added correctly
	if len(server.channels) != 1 {
		t.Errorf("Expected 1 channel, but got %d channels", len(server.channels))
	}

	if server.channels[0].Path() != "test" {
		t.Errorf("Expected channel name 'test', but got '%s'", server.channels[0].Path())
	}
}

func TestServer_WithBaseContext(t *testing.T) {
	// Create a new Server instance with a base context
	ctx := context.WithValue(context.Background(), testCtxKey("test"), "test")

	server := NewServer(":0", DefaultServerConfig, WithBaseContext(ctx))

	// Check if the base context was set correctly
	if server.baseCtx == nil {
		t.Error("Expected non-nil base context")
	}

	if server.baseCtx.Value(testCtxKey("test")) != "test" {
		t.Errorf("Expected context value 'test', but got '%s'", server.baseCtx.Value("test"))
	}

	// Check that server config is part of context
	if server.baseCtx.Value(reflect.TypeFor[ServerConfig]()) != DefaultServerConfig {
		t.Errorf("Expected context to key value ServerConfig with value '%s' but got '%s'", DefaultServerConfig, server.baseCtx.Value(reflect.TypeFor[ServerConfig]()))
	}
}

func TestServer_WithReadinessChan(t *testing.T) {
	// Create a new Server instance with a base context
	ready := make(chan struct{})
	server := NewServer(":0", DefaultServerConfig, WithReadinessChan(ready))

	if server.ready == nil {
		t.Error("Expected non-nil channel")
	}

	close(server.ready)

	if _, ok := <-ready; ok {
		t.Error("Expected closed channel")
	}
}

func TestServer_Run(t *testing.T) {
	noOfReruns := []int{0, 1, 2}

	for _, run := range noOfReruns {
		t.Run(fmt.Sprintf("%d times of calling Run", run), func(t *testing.T) {
			// Create a new Server instance
			ready := make(chan struct{})
			server := NewServer(":0", DefaultServerConfig, WithReadinessChan(ready))

			channel := mocks.NewMockChannel(t)
			channel.EXPECT().Path().Return("/test")
			channel.EXPECT().Handler().Return(http.HandlerFunc(func(w http.ResponseWriter, r *http.Request) {}))

			server.AddChannel(channel)

			// for signaling server stopped without error
			done := make(chan struct{})

			// Run the server
			go func() {
				err := server.Run()
				switch err {
				case nil:
					close(done)
				default:
					t.Errorf("Got unexpected error: %v", err)
				}
			}()

			// Wait for server to be ready
			select {
			case <-ready:
			case <-time.After(1 * time.Second):
				t.Error("Expected server to start")
			}

			// Test that calling Run on a running server returns
			// ErrServerAlreadyRunning
			for i := 0; i < run; i++ {
				if err := server.Run(); err != ErrServerAlreadyRunning {
					t.Error("Should return ErrServerAlreadyRunning when triggered run on running server")
				}
			}

			if err := server.handler.Close(); err != nil {
				t.Errorf("Expected no error, but got %v", err)
			}

			select {
			case <-done:
			case <-time.After(1 * time.Second):
				t.Error("Expected server to stop")
			}
		})
	}
}

func TestServer_Close(t *testing.T) {
	// Create a new Server instance
	ready := make(chan struct{})
	server := NewServer(":0", DefaultServerConfig, WithReadinessChan(ready))

	// Create a context with a timeout
	ctx, cancel := context.WithTimeout(context.Background(), 5*time.Second)

	// Create a mock channel
	channel := mocks.NewMockChannel(t)
	channel.EXPECT().Path().Return("/test")
	channel.EXPECT().Handler().Return(http.HandlerFunc(func(w http.ResponseWriter, r *http.Request) {}))
	channel.EXPECT().Close(ctx).Return(nil)

	server.AddChannel(channel)

	defer cancel()

	// Start the server in a separate goroutine
	done := make(chan struct{})

	// Run the server
	go func() {
		err := server.Run()
		switch err {
		case nil:
			close(done)
		default:
			t.Errorf("Got unexpected error: %v", err)
		}
	}()

	select {
	case <-ready:
	case <-time.After(1 * time.Second):
	}

	// Call the Shutdown method
	err := server.Close(ctx)
	if err != nil {
		t.Errorf("Unexpected error shutting down server: %v", err)
	}

	select {
	case <-done:
	case <-time.After(1 * time.Second):
		t.Error("Expected server to stop")
	}
}

func TestServer_Close_NoContext(t *testing.T) {
	// Create a new Server instance
	ready := make(chan struct{})
	server := NewServer(":0", DefaultServerConfig, WithReadinessChan(ready))

	// Create a mock channel
	channel := mocks.NewMockChannel(t)
	channel.EXPECT().Path().Return("/test")
	channel.EXPECT().Handler().Return(http.HandlerFunc(func(w http.ResponseWriter, r *http.Request) {}))
	channel.EXPECT().Close().Return(nil)

	server.AddChannel(channel)

	// Start the server in a separate goroutine
	done := make(chan struct{})

	// Run the server
	go func() {
		err := server.Run()
		switch err {
		case nil:
			close(done)
		default:
			t.Errorf("Got unexpected error: %v", err)
		}
	}()

	select {
	case <-ready:
	case <-time.After(1 * time.Second):
		t.Error("Expected server to start")
	}

	// Call the Shutdown method
	err := server.Close()
	if err != nil {
		t.Errorf("Unexpected error shutting down server: %v", err)
	}

	select {
	case <-done:
	case <-time.After(1 * time.Second):
		t.Error("Expected server to stop")
	}
}

func TestServer_Addr(t *testing.T) {
	// Create a new Server instance
	done := make(chan struct{})

	server := NewServer(":0", DefaultServerConfig, WithReadinessChan(done))

	defer server.Close()

	// Create a mock channel
	channel := mocks.NewMockChannel(t)
	channel.EXPECT().Path().Return("/test")
	channel.EXPECT().Handler().Return(http.HandlerFunc(func(w http.ResponseWriter, r *http.Request) {}))
	channel.EXPECT().Close().Return(nil)

	server.AddChannel(channel)

	if server.Addr() != nil {
		t.Error("Expected nil address for server that is not running")
	}

	// Start the server in a separate goroutine
	go func() {
		err := server.Run()
		if err != nil {
			t.Errorf("Got unexpected error: %v", err)
		}
	}()

	// Wait for the server to fully start
	<-done

	addr := server.Addr()

	if addr == nil {
		t.Error("Expected non-empty address")
	}
}
func TestServer_WithTLS(t *testing.T) {
	// Create a new Server instance
	server := NewServer(":0")
	// Set TLS configuration using WithTLS
	certPath := "/path/to/cert.pem"
	keyPath := "/path/to/key.pem"

	// #nosec G402 - InsecureSkipVerify is used for testing purposes
	tlsConfig := &tls.Config{
		InsecureSkipVerify: true,
	}

	WithTLS(certPath, keyPath, tlsConfig)(server)

	// Check if the certificate and key paths are set correctly
	if server.certPath != certPath {
		t.Errorf("Expected certificate path %s, but got %s", certPath, server.certPath)
	}

	if server.keyPath != keyPath {
		t.Errorf("Expected key path %s, but got %s", keyPath, server.keyPath)
	}

	// Check if the TLS configuration is set correctly
	if server.handler.TLSConfig == nil {
		t.Error("Expected non-nil TLS configuration")
	}

	if server.handler.TLSConfig.InsecureSkipVerify != true {
		t.Error("Expected InsecureSkipVerify to be true")
	}

	err := server.Run()
	if !errors.Is(err, os.ErrNotExist) {
		t.Errorf("Got unexpected error: %v", err)
	}
}

func TestServer_WithProfilerEndpoint(t *testing.T) {
	ready := make(chan struct{})
	// Create a new Server instance
	server := NewServer(":0", WithReadinessChan(ready))

	// Check if the profiler endpoint is disabled by default
	if server.pprofEnabled {
		t.Error("Expected profiler endpoint to be disabled")
	}

	// Apply the WithProfilerEndpoint option
	WithProfilerEndpoint()(server)

	// Check if the profiler endpoint is enabled
	if !server.pprofEnabled {
		t.Error("Expected profiler endpoint to be enabled")
	}

	go func() {
		err := server.Run()
		if err != nil {
			t.Errorf("Got unexpected error: %v", err)
		}
	}()

	defer server.Close()

	select {
	case <-ready:
	case <-time.After(1 * time.Second):
		t.Error("Expected server to start")
	}

	// Check if the profiler endpoint is enabled
	resp, err := http.Get("http://" + server.Addr().String() + "/debug/pprof/")

	if err != nil {
		t.Errorf("Got unexpected error: %v", err)
	}

	defer resp.Body.Close()

	if resp.StatusCode != http.StatusOK {
		t.Errorf("Expected status code 200, but got %d", resp.StatusCode)
	}
}<|MERGE_RESOLUTION|>--- conflicted
+++ resolved
@@ -6,11 +6,8 @@
 	"errors"
 	"fmt"
 	"net/http"
-<<<<<<< HEAD
 	"reflect"
-=======
 	"os"
->>>>>>> 48d07862
 	"testing"
 	"time"
 
